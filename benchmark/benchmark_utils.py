--- conflicted
+++ resolved
@@ -1,9 +1,6 @@
-<<<<<<< HEAD
 from datetime import datetime
 
-=======
 import importlib_metadata
->>>>>>> 05d77907
 import pytest
 
 import pandas as pd
